--- conflicted
+++ resolved
@@ -785,8 +785,6 @@
 	goto done;
 }
 
-<<<<<<< HEAD
-=======
 static int tls_tcp_read_sock(struct tls_sock *tsk)
 {
 	read_descriptor_t desc;
@@ -857,7 +855,6 @@
 out:
 	read_unlock_bh(&sk->sk_callback_lock);
 }
->>>>>>> a25a6e16
 
 #include "dtls-window.c"
 
@@ -917,85 +914,40 @@
 
 }
 
-static int tls_tcp_read_sock(struct tls_sock *tsk)
-{
-	read_descriptor_t desc;
-
-	desc.arg.data = tsk;
-	desc.error = 0;
-	desc.count = 1; /* give more than one skb per call */
-
-	/* sk should be locked here, so okay to do tcp_read_sock */
-	tcp_read_sock(tsk->socket->sk, &desc, tls_tcp_recv);
-
-	return desc.error;
-}
-
-static void do_tls_data_ready(struct tls_sock *tsk)
+static void do_dtls_data_ready(struct tls_sock *tsk)
 {
 	int ret;
 
-	if (tsk->rx_need_bytes) {
-		if (tcp_inq(tsk->socket->sk) >= tsk->rx_need_bytes)
-			tsk->rx_need_bytes = 0;
-		else
-			return;
-	}
-
-	ret = tls_tcp_read_sock(tsk);
+	ret = dtls_udp_read_sock(tsk);
 	if (ret == -ENOMEM) /* No memory. Do it later */
 		queue_work(tls_wq, &tsk->recv_work);
 
 	/* TLS couldn't handle this message. Pass it directly to userspace */
 	else if (ret == -EBADMSG)
 		tls_err_abort(tsk);
-
-}
-
-static void do_dtls_data_ready(struct tls_sock *tsk)
-{
-	int ret;
-
-	ret = dtls_udp_read_sock(tsk);
-	if (ret == -ENOMEM) /* No memory. Do it later */
+}
+
+static void do_tls_sock_rx_work(struct tls_sock *tsk)
+{
+	struct sock *sk = tsk->socket->sk;
+
+	/*
+	 * We need the socket lock for calling tcp_read_sock.
+	 * It's not needed in tls_data_ready because tcp layers
+	 * call the cb with the lock already held
+	 *
+	 */
+	lock_sock(sk);
+	read_lock_bh(&sk->sk_callback_lock);
+
+	if (unlikely(!tsk || sk->sk_user_data != tsk))
+		goto out;
+
+	if (unlikely(tsk->rx_stopped))
+		goto out;
+
+	if (!KTLS_RECV_READY(tsk)) {
 		queue_work(tls_wq, &tsk->recv_work);
-
-	/* TLS couldn't handle this message. Pass it directly to userspace */
-	else if (ret == -EBADMSG)
-		tls_err_abort(tsk);
-}
-
-/* Called with lower socket held */
-static void tls_data_ready(struct sock *sk)
-{
-	struct tls_sock *tsk;
-
-	xprintk("--> %s", __func__);
-
-	read_lock_bh(&sk->sk_callback_lock);
-	tsk = (struct tls_sock *)sk->sk_user_data;
-	/*
-	 * TLS socket is unattached. by user. Shouldn't
-	 * ever happen, since tls_unattach sets tsk
-	 * atomically with respect sk_callback_lock.
-	 */
-	if (unlikely(!tsk))
-		goto out;
-
-	/*
-	 * A previous call to tls_data_ready
-	 * encountered non-TLS message during parsing.
-	 * However, couldn't reset the callback at that
-	 * time, since tls_data_ready acquires the read
-	 * lock, not write lock. Therefore, it atomically
-	 * sets a boolean
-	 * Userspace is responsible for unattaching
-	 * the TLS socket so that callbacks don't
-	 * enter here, but until then, just call the
-	 * original callback.
-	 */
-	if (unlikely(tsk->rx_stopped)) {
-		tsk->saved_sk_data_ready(tsk->socket->sk);
 		goto out;
 	}
 
@@ -1006,44 +958,6 @@
 
 out:
 	read_unlock_bh(&sk->sk_callback_lock);
-}
-
-
-static void do_tls_sock_rx_work(struct tls_sock *tsk)
-{
-	struct sock *sk = tsk->socket->sk;
-
-	/*
-	 * We need the socket lock for calling tcp_read_sock.
-	 * It's not needed in tls_data_ready because tcp layers
-	 * call the cb with the lock already held
-	 *
-	 */
-	lock_sock(sk);
-<<<<<<< HEAD
-	tls_data_ready(sk);
-=======
-	read_lock_bh(&sk->sk_callback_lock);
-
-	if (unlikely(!tsk || sk->sk_user_data != tsk))
-		goto out;
-
-	if (unlikely(tsk->rx_stopped))
-		goto out;
-
-	if (!KTLS_RECV_READY(tsk)) {
-		queue_work(tls_wq, &tsk->recv_work);
-		goto out;
-	}
-
-	if (IS_TLS(tsk))
-		do_tls_data_ready(tsk);
-	else
-		do_dtls_data_ready(tsk);
-
-out:
-	read_unlock_bh(&sk->sk_callback_lock);
->>>>>>> a25a6e16
 	release_sock(sk);
 }
 
